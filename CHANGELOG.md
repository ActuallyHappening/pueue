--- conflicted
+++ resolved
@@ -54,11 +54,8 @@
 - Add `pueue reset --groups [group_names]` to allow resetting individual groups. [#482](https://github.com/Nukesor/pueue/issues/482) \
   This also refactors the way resets are done internally, resulting in a cleaner code architecture.
 - Ability to set the Unix socket permissions through the new `unix_socket_permissions` configuration option. [#544](https://github.com/Nukesor/pueue/pull/544)
-<<<<<<< HEAD
 - Add `command` filter to `pueue status`. [#524](https://github.com/Nukesor/pueue/issues/524) [#560](https://github.com/Nukesor/pueue/pull/560)
-=======
 - Allow `pueue status` to order tasks by `enqueue_at`. [#554](https://github.com/Nukesor/pueue/issues/554)
->>>>>>> d6fa9a6b
 
 ## \[3.4.1\] - 2024-06-04
 
