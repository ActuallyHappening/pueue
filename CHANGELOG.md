--- conflicted
+++ resolved
@@ -6,20 +6,18 @@
 
 ## [3.2.0] - unreleased
 
-### Fix
-
-- Fix broken bash autocompletion. Temporarily changes the name in the help texts to `pueue` and `pueued` [#426](https://github.com/Nukesor/pueue/issues/426)
-
-<<<<<<< HEAD
-### Change
-
-- Reword, extend and format most subcommand help texts.
-=======
 ### Added
 
 - Add the `-j/--json` flag to `pueue group` to get a machine readable list of all current groups. [#430](https://github.com/Nukesor/pueue/issues/430)
 - Add `pueued.plist` template to run pueue with launchd on MacOS. [#429](https://github.com/Nukesor/pueue/issues/429)
->>>>>>> 9905407c
+
+### Fix
+
+- Fix broken bash autocompletion. Temporarily changes the name in the help texts to `pueue` and `pueued` [#426](https://github.com/Nukesor/pueue/issues/426)
+
+### Change
+
+- Reword, extend and format most subcommand help texts.
 
 ## [3.1.2] - 2023-02-26
 
