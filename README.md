# Pueue

[![GitHub Actions Workflow](https://github.com/nukesor/pueue/workflows/Test%20build/badge.svg)](https://github.com/Nukesor/pueue/actions)
[![Crates.io](https://img.shields.io/crates/v/pueue)](https://crates.io/crates/pueue)
[![License: MIT](https://img.shields.io/badge/License-MIT-yellow.svg)](https://opensource.org/licenses/MIT)
[![AUR](https://img.shields.io/aur/version/pueue.svg)](https://aur.archlinux.org/packages/pueue/)
[![Downloads](https://img.shields.io/github/downloads/nukesor/pueue/total.svg)](https://github.com/nukesor/pueue/releases)
[![Patreon](https://github.com/Nukesor/images/blob/master/patreon-donate-blue.svg)](https://www.patreon.com/nukesor)
[![Paypal](https://github.com/Nukesor/images/blob/master/paypal-donate-blue.svg)](https://www.paypal.me/arnebeer/)

<!---[![dependency status](https://deps.rs/repo/github/nukesor/pueue/status.svg)](https://deps.rs/repo/github/nukesor/pueue) --->

![Pueue](https://raw.githubusercontent.com/Nukesor/images/master/pueue.gif)

Pueue is a command-line task management tool for sequential and parallel execution of long-running tasks.

Simply put, it's a tool that processes a queue of shell commands.
On top of that, there are a lot of convenience features and abstractions.

Since Pueue is not bound to any terminal, you can control your tasks from any terminal on the same machine.
The queue will be continuously processed, even if you no longer have any active ssh session.

### Features

- Schedule commands that will be executed in their respective working directories.
- Easy output inspection.
- Interaction with running processes.
- Pause/resume tasks, when you need some processing power right NOW!
- Manipulation of the scheduled task order.
- Running multiple tasks at once (You can decide how many concurrent tasks you want to run).
- Grouping tasks. Each group acts as their own queue and can have several tasks running in parallel.
- A callback hook to, for instance, set up desktop notifications.
- A lot more. Check the -h options for each subcommand for detailed options.

Works on Linux and partially on MacOS and Windows.

**Disclaimer:** Windows and MacOS don't yet support the full feature set:

#### Windows

The Windows version needs someone to implement process handling!
Right now there's pretty much no Windows specific code which means:

- Pausing/resuming commands doesn't work for now.
- Sending signals to processes' children doesn't work.
- We cannot ensure that there aren't dangling processes on `kill`.
- Pueue only supports `powershell` for executing commands, keep this in mind when writing commands.

#### MacOs

The `psutil` library, which is used for MacOS is a horrible mess.
It's missing a lot of missing features and has an extremely bad code style.

Someone has to add a proper replacement and re-implement the MacOs specific process handling code.
Until then:

- Sending signals to processes' children doesn't work.
- We cannot ensure that there aren't dangling processes on `kill`.

## Why should I use it

Consider this scenario: You have to unpack large amounts of data into various directories.
Usually something like this ends with 10+ open terminals/tmux sessions and an over-challenged hard drive.

Another scenario might be, that you want to re-encode 10 movies and each re-encode takes 10+ hours.
Creating a chained command with `&&`s isn't ergonomic at all and running that many re-encodes in parallel will break your CPU.

Pueue is specifically designed for these situations.

You can schedule your task and continue on the same shell without waiting.
You can specify how many tasks should run in parallel and group tasks to maximize system resource utilization.

Since everything is run by a daemon, you can simply log off your server and check on your tasks' progress whenever you want.

Heck, you can even set up desktop notifications to get notified or execute parameterized commands every time a task finishes.

**A few possible applications:**

- Copying large amounts of data
- Machine learning
- Compression tasks
- Movie encoding
- `rsync` tasks
- Anything that takes longer than 5 minutes

Pueue made at least my life a lot easier on many occasions.

If you like the project, feel free to give it at try!  
If you feel like something is missing, please create an issue :).

PRs are of course very welcome!

## Installation

There are four different ways to install Pueue.

#### Package Manager

Use your system's package manager.  
This will usually deploy service files and completions automatically.  
Pueue has been packaged for:

- Arch Linux's AUR: e.g. `yay -S pueue`.
- NixOS
- Homebrew

#### Prebuild Binaries

Statically linked (if possible) binaries for Linux (incl. ARM), Mac OS and Windows are built on each release.

You can download the binaries for the client and the daemon (`pueue` and `pueued`) for each release on the [release page](https://github.com/Nukesor/pueue/releases).

Just download both binaries for your system, rename them to `pueue` and `pueued` and place them in your \$PATH/program folder.

#### Via Cargo

You'll need Rust version `>=1.39`

```bash
cargo install pueue
```

This will install pueue to `~/.cargo/bin/pueue`

#### From Source

You'll need Rust version `>=1.39`

```bash
git clone git@github.com:Nukesor/pueue
cd pueue
cargo install --path .
```

This will install pueue to `~/.cargo/bin/pueue`

## Starting the Daemon

### Local

Just run `pueued` anywhere on your commandline. It'll exit if you close the terminal, though.

### Background

To fork `pueued` into the background, add the `-d` or `--daemonize` flag. E.g. `pueued -d`. \
The daemon can be then shut down using the client: `pueue shutdown`

### Systemd

If you use Systemd and don't install Pueue with a package manager, place `pueued.service` in `/etc/systemd/user/`.  
Afterward, every user can start/enable their own session with:

```bash
systemctl --user start pueued.service
systemctl --user enable pueued.service
```

## How to use it

**Adding Commands:**

To add a command just write: `pueue add sleep 60`\
If you want to add flags to the command, you can either:

- add `--` => `pueue add -- ls -al`
- surround the command with a string `pueue add 'ls -al'`

The command will then be added and scheduled for execution, as if you executed it right now and then.

For normal operation it's recommended to add an alias to your shell's rc.\
E.g.: `alias pad='pueue add --'`

Surrounding a command with quotes is also required, if your command contains escaped characters.\
For instance `pueue add ls /tmp/long\ path` will result in the execution of `sh -c ls /tmp/long path`, which will then break, as the escaped space is not passed to Pueue.

**See what's going on:**

To get the status of currently running commands, just type `pueue status`.

To look at the current output of a command use `pueue log` or `pueue log $task_id`.

If you want to follow the output of a running command use `git follow $task_id`.
To follow stderr, use the `-e` flag.

**Manipulate multiple tasks at once:**

Most commands can be executed on multiple tasks.
For instance, you can look at specific logs like this `pueue log 0 1 2 3 15 19`.

This also works with your shell's range parameter, e.g. `pueue log {0..3} 15 19`.

**Pitfalls:**

To avoid common pitfalls, please read the [FAQ Section](https://github.com/Nukesor/pueue/blob/master/FAQ.md).

There is a help option (-h) for all commands.

```text
Pueue client 0.5.0
Arne Beer <contact@arne.beer>
Interact with the Pueue daemon

USAGE:
    pueue [FLAGS] [OPTIONS] <SUBCOMMAND>

FLAGS:
    -h, --help       Prints help information
    -V, --version    Prints version information
    -v, --verbose    Verbose mode (-v, -vv, -vvv)

OPTIONS:
    -p, --port <port>    The port for the daemon. Overwrites the port in the config file

SUBCOMMANDS:
    add            Enqueue a task for execution
    clean          Remove all finished tasks from the list (also clears logs)
    completions    Generates shell completion files. This can be ignored during normal operations
    edit           Edit the command or path of a stashed or queued task.
                   This edits the command of the task by default.
    enqueue        Enqueue stashed tasks. They'll be handled normally afterwards
    follow         Follow the output of a currently running task. This command works like `tail -f`
    group          Manage groups. Without any flags, this will simply display all known groups
    help           Prints this message or the help of the given subcommand(s)
    kill           Kill specific running tasks or various groups of tasks
    log            Display the log output of finished tasks
    parallel       Set the amount of allowed parallel tasks
    pause          Pause either running tasks or specific groups of tasks.
                   Without any parameters, pauses the default queue and all it's tasks.
                   A paused queue (group) won't start any new tasks.
                   Everything can be resumed with `start`.
    remove         Remove tasks from the list. Running or paused tasks need to be killed first
    reset          Kill all running tasks, remove all tasks and reset max_task_id
    restart        Restart task(s). Identical tasks will be created and instantly queued (unless specified
                   otherwise)
    send           Send something to a task. Useful for sending confirmations ('y\n')
    shutdown       Remotely shut down the daemon. Should only be used if the daemon isn't started by a service
                   manager
    start          Resume operation of specific tasks or groups of tasks.
                   Without any parameters, resumes the default queue and all it's tasks.
                   Can also be used force specific tasks to start.
    stash          Stashed tasks won't be automatically started. Either `enqueue` them, to be normally handled or
                   explicitly `start` them
    status         Display the current status of all tasks
    switch         Switches the queue position of two commands. Only works on queued and stashed commands
```

## Configs

The configuration file of Pueue is located in these directories:

- Linux: `$HOME/.config/pueue/pueue.yml`.  
- MacOs: `$HOME/Library/Preferences/pueue/pueue.yml`
- Windows: `%APPDATA%\Local\pueue`

A default configuration file will be generated after starting `pueued` for the first time.

```yaml
---
shared:
  port: "6924"
  secret: "your_secret"
  pueue_directory: /home/$USER/.local/share/pueue
  use_unix_sockets: false
  unix_sockets_path: /home/$USER/.local/share/pueue/pueue_$USER.socket
client:
  read_local_logs: true
  print_remove_warnings: false

daemon:
  default_parallel_tasks: 1
  pause_on_failure: false
  callback: ""Task {{ id }}\nCommand: {{ command }}\nPath: {{ path }}\nFinished with status '{{ result }}'\""
  groups:
    cpu: 1
```

### Shared

<<<<<<< HEAD
- `daemon_port` The port the client tries to connect to.
=======
- `port` The port the daemon listens on and the client connects to in TCP mode.  
>>>>>>> d68667a2
- `secret` The secret, that's used for authentication
- `pueue_directory` The location Pueue uses for its intermediate files and logs.
- `use_unix_sockets` Whether the daemon should listen on a Unix- or a TCP-socket.
- `unix_socket_path` The path the unix socket is located at.

### Client

- `read_local_logs` If the client runs as the same user (and on the same machine) as the daemon, logs don't have to be sent via the socket but rather read directly.
- `print_remove_warnings` The client will print warnings that require confirmation for different critical commands.

### Daemon

<<<<<<< HEAD
- `pueue_directory` The location Pueue uses for its intermediate files and logs.
- `default_parallel_tasks` Determines how many tasks should be processed concurrently.
- `pause_on_failure` If set to `true`, the daemon stops starting new task as soon as a single task fails. Already running tasks will continue.
- `port` The port the daemon should listen to.
- `secret` The secret, that's used for authentication
=======
- `default_parallel_tasks` Determines how many tasks should be processed concurrently.  
- `pause_on_failure` If set to `true`, the daemon stops starting new task as soon as a single task fails. Already running tasks will continue.
>>>>>>> d68667a2
- `callback` The command that will be called after a task finishes. Can be parameterized
- `groups` This is a list of the groups with their amount of allowed parallel tasks. It's advised to not manipulate this manually, but rather use the `group` subcommand to create and remove groups.

## Logs

All logs can be found in `${pueue_directory}/logs`.
Logs of previous Pueue sessions will be created whenever you issue a `reset` or `clean`.  
In case the daemon fails or something goes wrong, the daemon will print to `stdout`/`stderr`.
If the daemon crashes or something goes wrong, please set the debug level to `-vvvv` and create an issue with the log!

If you want to dig right into it, you can compile and run it yourself with a debug build.
This would help me a lot!

## Utilities

### Groups

Grouping tasks can be useful, whenever your tasks utilize different system resources.  
A possible scenario would be to have an `io` group for tasks that copy large files, while your cpu-heavy (e.g. reencoding) tasks are in a `cpu` group.
The parallelism setting of `io` could then be set to `1` and `cpu` be set to `2`.

As a result, there'll always be a single task that copies stuff, while two tasks try to utilize your cpu as good as possible.

This removes the problem of scheduling tasks in a way that the system might get slow.
At the same time, you're able to maximize resource utilization.

### Aliases

To get basic aliasing, simply put a `pueue_aliases.yml` besides your `pueue.yml`.
Its contents should look something like this:

```yaml
ls: 'ls -ahl'
rsync: 'rsync --recursive --partial --perms --progress'
```

When adding a command to pueue, the **first** word will then be checked for the alias.
This means, that for instance `ls ~/ && ls /` will result in `ls -ahl ~/ && ls /`.

If you want multiple aliases in a single task, it's probably best to either create a task for each command or to write a custom script.

### Callbacks

You can specify a callback that will be called every time a task finishes.
The callback can be parameterized with some variables.

These are the available variables that can be used to create a command:

- `{{ id }}`
- `{{ command }}`
- `{{ path }}`
- `{{ result }}` (Success, Killed, etc.)
- `{{ group }}`

Example callback:

```yaml
callback: "notify-send \"Task {{ id }}\nCommand: {{ command }}\nPath: {{ path }}\nFinished with status '{{ result }}'\""
```

### Shell completion files

Shell completion files can be created on the fly with `pueue completions $shell $directory`.
There's also a `build_completions.sh` script, which creates all completion files in the `utils/completions` directory.

### JSON Support

The Pueue client `status` and `log` commands support JSON output with the `-j` flag.
This can be used to easily incorporate it into window manager bars, such as i3bar.

## Scripting

When calling pueue commands in a script, you might need to sleep for a short amount of time for now.
The pueue server processes requests asynchronously, whilst the TaskManager runs it's own update loop with a small sleep.
(The TaskManager handles everything related to starting, stopping and communicating with processes.)

A sleep in scripts will probably become irrelevant, as soon as this bug in rust-lang is fixed: [issue](https://github.com/rust-lang/rust/issues/39364)

# Contributing

Feature requests and pull requests are very much appreciated and welcome!

Anyhow, please talk to me a bit about your ideas before you start hacking!
It's always nice to know what you're working on and I might have a few suggestions or tips :)

There's also the [Contribution Guide](https://github.com/Nukesor/pueue/blob/master/CHANGELOG.md), which is supposed to give you a brief overview and introduction into the project.

Copyright &copy; 2019 Arne Beer ([@Nukesor](https://github.com/Nukesor))<|MERGE_RESOLUTION|>--- conflicted
+++ resolved
@@ -276,11 +276,7 @@
 
 ### Shared
 
-<<<<<<< HEAD
-- `daemon_port` The port the client tries to connect to.
-=======
 - `port` The port the daemon listens on and the client connects to in TCP mode.  
->>>>>>> d68667a2
 - `secret` The secret, that's used for authentication
 - `pueue_directory` The location Pueue uses for its intermediate files and logs.
 - `use_unix_sockets` Whether the daemon should listen on a Unix- or a TCP-socket.
@@ -293,16 +289,9 @@
 
 ### Daemon
 
-<<<<<<< HEAD
-- `pueue_directory` The location Pueue uses for its intermediate files and logs.
-- `default_parallel_tasks` Determines how many tasks should be processed concurrently.
-- `pause_on_failure` If set to `true`, the daemon stops starting new task as soon as a single task fails. Already running tasks will continue.
-- `port` The port the daemon should listen to.
-- `secret` The secret, that's used for authentication
-=======
+
 - `default_parallel_tasks` Determines how many tasks should be processed concurrently.  
 - `pause_on_failure` If set to `true`, the daemon stops starting new task as soon as a single task fails. Already running tasks will continue.
->>>>>>> d68667a2
 - `callback` The command that will be called after a task finishes. Can be parameterized
 - `groups` This is a list of the groups with their amount of allowed parallel tasks. It's advised to not manipulate this manually, but rather use the `group` subcommand to create and remove groups.
 
